--- conflicted
+++ resolved
@@ -1,65 +1,3 @@
-<<<<<<< HEAD
-from utils import get_som_labeled_img, check_ocr_box, get_caption_model_processor,  get_dino_model, get_yolo_model
-import torch
-from ultralytics import YOLO
-from PIL import Image
-from typing import Dict, Tuple, List
-import io
-import base64
-
-
-config = {
-    'som_model_path': 'finetuned_icon_detect.pt',
-    'device': 'cpu',
-    'caption_model_path': 'Salesforce/blip2-opt-2.7b',
-    'draw_bbox_config': {
-        'text_scale': 0.8,
-        'text_thickness': 2,
-        'text_padding': 3,
-        'thickness': 3,
-    },
-    'BOX_TRESHOLD': 0.05
-}
-
-
-class Omniparser(object):
-    def __init__(self, config: Dict):
-        self.config = config
-        
-        self.som_model = get_yolo_model(model_path=config['som_model_path'])
-        # self.caption_model_processor = get_caption_model_processor(config['caption_model_path'], device=cofig['device'])
-        # self.caption_model_processor['model'].to(torch.float32)
-
-    def parse(self, image_path: str):
-        print('Parsing image:', image_path)
-        ocr_bbox_rslt, is_goal_filtered = check_ocr_box(image_path, display_img = False, output_bb_format='xyxy', goal_filtering=None, easyocr_args={'paragraph': False, 'text_threshold':0.9})
-        text, ocr_bbox = ocr_bbox_rslt
-
-        draw_bbox_config = self.config['draw_bbox_config']
-        BOX_TRESHOLD = self.config['BOX_TRESHOLD']
-        dino_labled_img, label_coordinates, parsed_content_list = get_som_labeled_img(image_path, self.som_model, BOX_TRESHOLD = BOX_TRESHOLD, output_coord_in_ratio=False, ocr_bbox=ocr_bbox,draw_bbox_config=draw_bbox_config, caption_model_processor=None, ocr_text=text,use_local_semantics=False)
-        
-        image = Image.open(io.BytesIO(base64.b64decode(dino_labled_img)))
-        # formating output
-        return_list = [{'from': 'omniparser', 'shape': {'x':coord[0], 'y':coord[1], 'width':coord[2], 'height':coord[3]},
-                        'text': parsed_content_list[i].split(': ')[1], 'type':'text'} for i, (k, coord) in enumerate(label_coordinates.items()) if i < len(parsed_content_list)]
-        return_list.extend(
-            [{'from': 'omniparser', 'shape': {'x':coord[0], 'y':coord[1], 'width':coord[2], 'height':coord[3]},
-                        'text': 'None', 'type':'icon'} for i, (k, coord) in enumerate(label_coordinates.items()) if i >= len(parsed_content_list)]
-              )
-
-        return [image, return_list]
-    
-parser = Omniparser(config)
-image_path = 'examples/pc_1.png'
-
-#  time the parser
-import time
-s = time.time()
-image, parsed_content_list = parser.parse(image_path)
-device = config['device']
-print(f'Time taken for Omniparser on {device}:', time.time() - s)
-=======
 from utils import get_som_labeled_img, check_ocr_box, get_yolo_model
 import torch
 from ultralytics import YOLO
@@ -119,5 +57,4 @@
 s = time.time()
 image, parsed_content_list = parser.parse(image_path)
 device = config['device']
-print(f'Time taken for Omniparser on {device}:', time.time() - s)
->>>>>>> 36b0cbea
+print(f'Time taken for Omniparser on {device}:', time.time() - s)